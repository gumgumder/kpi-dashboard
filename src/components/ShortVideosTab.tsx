--- conflicted
+++ resolved
@@ -243,17 +243,10 @@
                             <div className="text-slate-500 text-sm">Goal Date</div>
                             <div className="text-lg font-semibold mb-1">{formatGoal(goalDate)}</div>
                             <div className="text-sm text-slate-600">
-<<<<<<< HEAD
-                                Needed videos (excl today): <span className="font-bold">{daysUntil(goalDate)}</span>
-                            </div>
-                            <div className="text-sm text-slate-600">
-                                Needed videos (incl today): <span className="font-bold">{daysUntil(goalDate)+1}</span>
-=======
                                 Needed videos (accounting for today): <span className="font-bold">{neededDays}</span>
                             </div>
                             <div className="text-xs text-slate-500">
                                 {publishedToday === 'NOT_YET' ? 'Including today (not yet published).' : 'Excluding today (already published).'}
->>>>>>> 6ab5782c
                             </div>
                         </CardContent></Card>
 
